--- conflicted
+++ resolved
@@ -1,14 +1,5 @@
-<<<<<<< HEAD
 {"errors":[{"component":"general","errorCode":"6328","formattedMessage":"Warning: CHC: Assertion violation happens here.
- --> A:4:47:
-  |
-4 | contract C { function f(uint x) public pure { assert(x > 0); } }
-  |                                               ^^^^^^^^^^^^^
-Note: Counterexample:
-=======
-{"errors":[{"component":"general","errorCode":"6328","formattedMessage":"A:4:47: Warning: CHC: Assertion violation happens here.
 Counterexample:
->>>>>>> 66b15f24
 
 x = 0
 
@@ -16,15 +7,13 @@
 Transaction trace:
 constructor()
 f(0)
-<<<<<<< HEAD
+ --> A:4:47:
+  |
+4 | contract C { function f(uint x) public pure { assert(x > 0); } }
+  |                                               ^^^^^^^^^^^^^
 
-","message":"CHC: Assertion violation happens here.","secondarySourceLocations":[{"message":"Counterexample:
-=======
-contract C { function f(uint x) public pure { assert(x > 0); } }
-                                              ^-----------^
 ","message":"CHC: Assertion violation happens here.
 Counterexample:
->>>>>>> 66b15f24
 
 x = 0
 
